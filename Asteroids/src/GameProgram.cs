--- conflicted
+++ resolved
@@ -27,14 +27,16 @@
         private List<AsteroidSpatialEntity>? _asteroidEntities;
         private List<BulletSpatialEntity>? _bulletEntities;
 
-<<<<<<< HEAD
+        // Spatial Partitioning System for enhanced collision detection
+        private SpatialGrid? _spatialGrid;
+        private PlayerSpatialEntity? _playerEntity;
+        private List<AsteroidSpatialEntity>? _asteroidEntities;
+        private List<BulletSpatialEntity>? _bulletEntities;
+
         // Enhanced Rendering System
         private IRenderer? _renderer;
         private LODManager? _lodManager;
         private ProceduralAsteroidGenerator? _asteroidGenerator;
-=======
-        // 3D Rendering
->>>>>>> 1f5c5609
         private bool _render3D = false;
 
         private Player? _player;
@@ -295,7 +297,6 @@
 
             // Clear and repopulate spatial grid
             _spatialGrid.Clear();
-<<<<<<< HEAD
 
             // Add player to spatial grid
             _spatialGrid.Insert(_playerEntity);
@@ -312,24 +313,6 @@
                 }
             }
 
-=======
-
-            // Add player to spatial grid
-            _spatialGrid.Insert(_playerEntity);
-
-            // Update and add active asteroids to spatial grid
-            _asteroidEntities.Clear();
-            foreach (var asteroid in _asteroids)
-            {
-                if (asteroid.Active)
-                {
-                    var asteroidEntity = new AsteroidSpatialEntity(asteroid);
-                    _asteroidEntities.Add(asteroidEntity);
-                    _spatialGrid.Insert(asteroidEntity);
-                }
-            }
-
->>>>>>> 1f5c5609
             // Update and add active bullets to spatial grid
             _bulletEntities.Clear();
             var activeBullets = _bulletPool.GetActiveBullets();
